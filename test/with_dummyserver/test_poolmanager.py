import unittest
import json

from nose.plugins.skip import SkipTest
from dummyserver.server import HAS_IPV6
from dummyserver.testcase import (HTTPDummyServerTestCase,
                                  IPv6HTTPDummyServerTestCase)
from urllib3.base import DEFAULT_PORTS
from urllib3.poolmanager import PoolManager
<<<<<<< HEAD
from urllib3.exceptions import MaxRetryError, SSLError
=======
from urllib3.connectionpool import port_by_scheme
from urllib3.exceptions import MaxRetryError
>>>>>>> ee564fd7
from urllib3.util.retry import Retry


class TestPoolManager(HTTPDummyServerTestCase):

    def setUp(self):
        self.base_url = 'http://%s:%d' % (self.host, self.port)
        self.base_url_alt = 'http://%s:%d' % (self.host_alt, self.port)

    def test_redirect(self):
        http = PoolManager()
        self.addCleanup(http.clear)

        r = http.request('GET', '%s/redirect' % self.base_url,
                         fields={'target': '%s/' % self.base_url},
                         redirect=False)

        self.assertEqual(r.status, 303)

        r = http.request('GET', '%s/redirect' % self.base_url,
                         fields={'target': '%s/' % self.base_url})

        self.assertEqual(r.status, 200)
        self.assertEqual(r.data, b'Dummy server!')

    def test_redirect_twice(self):
        http = PoolManager()
        self.addCleanup(http.clear)

        r = http.request('GET', '%s/redirect' % self.base_url,
                         fields={'target': '%s/redirect' % self.base_url},
                         redirect=False)

        self.assertEqual(r.status, 303)

        r = http.request('GET', '%s/redirect' % self.base_url,
                         fields={'target': '%s/redirect?target=%s/' % (self.base_url,
                                                                       self.base_url)})

        self.assertEqual(r.status, 200)
        self.assertEqual(r.data, b'Dummy server!')

    def test_redirect_to_relative_url(self):
        http = PoolManager()
        self.addCleanup(http.clear)

        r = http.request('GET', '%s/redirect' % self.base_url,
                         fields={'target': '/redirect'},
                         redirect=False)

        self.assertEqual(r.status, 303)

        r = http.request('GET', '%s/redirect' % self.base_url,
                         fields={'target': '/redirect'})

        self.assertEqual(r.status, 200)
        self.assertEqual(r.data, b'Dummy server!')

    def test_cross_host_redirect(self):
        http = PoolManager()
        self.addCleanup(http.clear)

        cross_host_location = '%s/echo?a=b' % self.base_url_alt
        try:
            http.request('GET', '%s/redirect' % self.base_url,
                         fields={'target': cross_host_location},
                         timeout=1, retries=0)
            self.fail("Request succeeded instead of raising an exception like it should.")

        except MaxRetryError:
            pass

        r = http.request('GET', '%s/redirect' % self.base_url,
                         fields={'target': '%s/echo?a=b' % self.base_url_alt},
                         timeout=1, retries=1)

        self.assertEqual(r._pool.host, self.host_alt)

    def test_too_many_redirects(self):
        http = PoolManager()
        self.addCleanup(http.clear)

        try:
            r = http.request('GET', '%s/redirect' % self.base_url,
                             fields={'target': '%s/redirect?target=%s/' % (self.base_url,
                                                                           self.base_url)},
                             retries=1)
            self.fail("Failed to raise MaxRetryError exception, returned %r" % r.status)
        except MaxRetryError:
            pass

        try:
            r = http.request('GET', '%s/redirect' % self.base_url,
                             fields={'target': '%s/redirect?target=%s/' % (self.base_url,
                                                                           self.base_url)},
                             retries=Retry(total=None, redirect=1))
            self.fail("Failed to raise MaxRetryError exception, returned %r" % r.status)
        except MaxRetryError:
            pass

    def test_raise_on_redirect(self):
        http = PoolManager()
        self.addCleanup(http.clear)

        r = http.request('GET', '%s/redirect' % self.base_url,
                         fields={'target': '%s/redirect?target=%s/' % (self.base_url,
                                                                       self.base_url)},
                         retries=Retry(total=None, redirect=1, raise_on_redirect=False))

        self.assertEqual(r.status, 303)

    def test_raise_on_status(self):
        http = PoolManager()
        self.addCleanup(http.clear)

        try:
            # the default is to raise
            r = http.request('GET', '%s/status' % self.base_url,
                             fields={'status': '500 Internal Server Error'},
                             retries=Retry(total=1, status_forcelist=range(500, 600)))
            self.fail("Failed to raise MaxRetryError exception, returned %r" % r.status)
        except MaxRetryError:
            pass

        try:
            # raise explicitly
            r = http.request('GET', '%s/status' % self.base_url,
                             fields={'status': '500 Internal Server Error'},
                             retries=Retry(total=1,
                                           status_forcelist=range(500, 600),
                                           raise_on_status=True))
            self.fail("Failed to raise MaxRetryError exception, returned %r" % r.status)
        except MaxRetryError:
            pass

        # don't raise
        r = http.request('GET', '%s/status' % self.base_url,
                         fields={'status': '500 Internal Server Error'},
                         retries=Retry(total=1,
                                       status_forcelist=range(500, 600),
                                       raise_on_status=False))

        self.assertEqual(r.status, 500)

    def test_missing_port(self):
        # Can a URL that lacks an explicit port like ':80' succeed, or
        # will all such URLs fail with an error?

        http = PoolManager()
        self.addCleanup(http.clear)

        # By globally adjusting `DEFAULT_PORTS` we pretend for a moment
        # that HTTP's default port is not 80, but is the port at which
        # our test server happens to be listening.
        DEFAULT_PORTS['http'] = self.port
        try:
            r = http.request('GET', 'http://%s/' % self.host, retries=0)
        finally:
            DEFAULT_PORTS['http'] = 80

        self.assertEqual(r.status, 200)
        self.assertEqual(r.data, b'Dummy server!')

    def test_headers(self):
        http = PoolManager(headers={'Foo': 'bar'})
        self.addCleanup(http.clear)

        r = http.request('GET', '%s/headers' % self.base_url)
        returned_headers = json.loads(r.data.decode())
        self.assertEqual(returned_headers.get('Foo'), 'bar')

        r = http.request('POST', '%s/headers' % self.base_url)
        returned_headers = json.loads(r.data.decode())
        self.assertEqual(returned_headers.get('Foo'), 'bar')

        r = http.request_encode_url('GET', '%s/headers' % self.base_url)
        returned_headers = json.loads(r.data.decode())
        self.assertEqual(returned_headers.get('Foo'), 'bar')

        r = http.request_encode_body('POST', '%s/headers' % self.base_url)
        returned_headers = json.loads(r.data.decode())
        self.assertEqual(returned_headers.get('Foo'), 'bar')

        r = http.request_encode_url('GET', '%s/headers' % self.base_url, headers={'Baz': 'quux'})
        returned_headers = json.loads(r.data.decode())
        self.assertEqual(returned_headers.get('Foo'), None)
        self.assertEqual(returned_headers.get('Baz'), 'quux')

        r = http.request_encode_body('GET', '%s/headers' % self.base_url, headers={'Baz': 'quux'})
        returned_headers = json.loads(r.data.decode())
        self.assertEqual(returned_headers.get('Foo'), None)
        self.assertEqual(returned_headers.get('Baz'), 'quux')

    def test_http_with_ssl_keywords(self):
        http = PoolManager(ca_certs='REQUIRED')
        self.addCleanup(http.clear)

        r = http.request('GET', 'http://%s:%s/' % (self.host, self.port))
        self.assertEqual(r.status, 200)

    def test_http_with_ca_cert_dir(self):
        http = PoolManager(ca_certs='REQUIRED', ca_cert_dir='/nosuchdir')

        r = http.request('GET', 'http://%s:%s/' % (self.host, self.port))
        self.assertEqual(r.status, 200)


class TestIPv6PoolManager(IPv6HTTPDummyServerTestCase):
    if not HAS_IPV6:
        raise SkipTest("IPv6 is not supported on this system.")

    def setUp(self):
        self.base_url = 'http://[%s]:%d' % (self.host, self.port)

    def test_ipv6(self):
        http = PoolManager()
        self.addCleanup(http.clear)
        http.request('GET', self.base_url)


if __name__ == '__main__':
    unittest.main()<|MERGE_RESOLUTION|>--- conflicted
+++ resolved
@@ -7,12 +7,7 @@
                                   IPv6HTTPDummyServerTestCase)
 from urllib3.base import DEFAULT_PORTS
 from urllib3.poolmanager import PoolManager
-<<<<<<< HEAD
-from urllib3.exceptions import MaxRetryError, SSLError
-=======
-from urllib3.connectionpool import port_by_scheme
 from urllib3.exceptions import MaxRetryError
->>>>>>> ee564fd7
 from urllib3.util.retry import Retry
 
 
