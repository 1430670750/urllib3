import warnings
import logging
import unittest
import ssl
from itertools import chain

from mock import patch

from urllib3 import add_stderr_logger, disable_warnings
from urllib3.util.request import make_headers
from urllib3.util.timeout import Timeout
from urllib3.util.url import (
    get_host,
    parse_url,
    split_first,
    Url,
)
from urllib3.util.ssl_ import resolve_cert_reqs
from urllib3.exceptions import (
    LocationParseError,
    TimeoutStateError,
    InsecureRequestWarning,
)

from urllib3.util import is_fp_closed

from . import clear_warnings

# This number represents a time in seconds, it doesn't mean anything in
# isolation. Setting to a high-ish value to avoid conflicts with the smaller
# numbers used for timeouts
TIMEOUT_EPOCH = 1000

class TestUtil(unittest.TestCase):
    def test_get_host(self):
        url_host_map = {
            # Hosts
            'http://google.com/mail': ('http', 'google.com', None),
            'http://google.com/mail/': ('http', 'google.com', None),
            'google.com/mail': ('http', 'google.com', None),
            'http://google.com/': ('http', 'google.com', None),
            'http://google.com': ('http', 'google.com', None),
            'http://www.google.com': ('http', 'www.google.com', None),
            'http://mail.google.com': ('http', 'mail.google.com', None),
            'http://google.com:8000/mail/': ('http', 'google.com', 8000),
            'http://google.com:8000': ('http', 'google.com', 8000),
            'https://google.com': ('https', 'google.com', None),
            'https://google.com:8000': ('https', 'google.com', 8000),
            'http://user:password@127.0.0.1:1234': ('http', '127.0.0.1', 1234),
            'http://google.com/foo=http://bar:42/baz': ('http', 'google.com', None),
            'http://google.com?foo=http://bar:42/baz': ('http', 'google.com', None),
            'http://google.com#foo=http://bar:42/baz': ('http', 'google.com', None),

            # IPv4
            '173.194.35.7': ('http', '173.194.35.7', None),
            'http://173.194.35.7': ('http', '173.194.35.7', None),
            'http://173.194.35.7/test': ('http', '173.194.35.7', None),
            'http://173.194.35.7:80': ('http', '173.194.35.7', 80),
            'http://173.194.35.7:80/test': ('http', '173.194.35.7', 80),

            # IPv6
            '[2a00:1450:4001:c01::67]': ('http', '[2a00:1450:4001:c01::67]', None),
            'http://[2a00:1450:4001:c01::67]': ('http', '[2a00:1450:4001:c01::67]', None),
            'http://[2a00:1450:4001:c01::67]/test': ('http', '[2a00:1450:4001:c01::67]', None),
            'http://[2a00:1450:4001:c01::67]:80': ('http', '[2a00:1450:4001:c01::67]', 80),
            'http://[2a00:1450:4001:c01::67]:80/test': ('http', '[2a00:1450:4001:c01::67]', 80),

            # More IPv6 from http://www.ietf.org/rfc/rfc2732.txt
            'http://[FEDC:BA98:7654:3210:FEDC:BA98:7654:3210]:8000/index.html': ('http', '[FEDC:BA98:7654:3210:FEDC:BA98:7654:3210]', 8000),
            'http://[1080:0:0:0:8:800:200C:417A]/index.html': ('http', '[1080:0:0:0:8:800:200C:417A]', None),
            'http://[3ffe:2a00:100:7031::1]': ('http', '[3ffe:2a00:100:7031::1]', None),
            'http://[1080::8:800:200C:417A]/foo': ('http', '[1080::8:800:200C:417A]', None),
            'http://[::192.9.5.5]/ipng': ('http', '[::192.9.5.5]', None),
            'http://[::FFFF:129.144.52.38]:42/index.html': ('http', '[::FFFF:129.144.52.38]', 42),
            'http://[2010:836B:4179::836B:4179]': ('http', '[2010:836B:4179::836B:4179]', None),
        }
        for url, expected_host in url_host_map.items():
            returned_host = get_host(url)
            self.assertEqual(returned_host, expected_host)

    def test_invalid_host(self):
        # TODO: Add more tests
        invalid_host = [
            'http://google.com:foo',
            'http://::1/',
            'http://::1:80/',
        ]

        for location in invalid_host:
            self.assertRaises(LocationParseError, get_host, location)


    parse_url_host_map = {
        'http://google.com/mail': Url('http', host='google.com', path='/mail'),
        'http://google.com/mail/': Url('http', host='google.com', path='/mail/'),
        'google.com/mail': Url(host='google.com', path='/mail'),
        'http://google.com/': Url('http', host='google.com', path='/'),
        'http://google.com': Url('http', host='google.com'),
        'http://google.com?foo': Url('http', host='google.com', path='', query='foo'),

        # Path/query/fragment
        '': Url(),
        '/': Url(path='/'),
        '#?/!google.com/?foo#bar': Url(path='', fragment='?/!google.com/?foo#bar'),
        '/foo': Url(path='/foo'),
        '/foo?bar=baz': Url(path='/foo', query='bar=baz'),
        '/foo?bar=baz#banana?apple/orange': Url(path='/foo', query='bar=baz', fragment='banana?apple/orange'),

        # Port
        'http://google.com/': Url('http', host='google.com', path='/'),
        'http://google.com:80/': Url('http', host='google.com', port=80, path='/'),
        'http://google.com:80': Url('http', host='google.com', port=80),

        # Auth
        'http://foo:bar@localhost/': Url('http', auth='foo:bar', host='localhost', path='/'),
        'http://foo@localhost/': Url('http', auth='foo', host='localhost', path='/'),
        'http://foo:bar@baz@localhost/': Url('http', auth='foo:bar@baz', host='localhost', path='/'),
        'http://@': Url('http', host=None, auth='')
    }

    non_round_tripping_parse_url_host_map = {
        # Path/query/fragment
        '?': Url(path='', query=''),
        '#': Url(path='', fragment=''),

        # Empty Port
        'http://google.com:': Url('http', host='google.com'),
        'http://google.com:/': Url('http', host='google.com', path='/'),

        }

    def test_parse_url(self):
        for url, expected_Url in chain(self.parse_url_host_map.items(), self.non_round_tripping_parse_url_host_map.items()):
            returned_Url = parse_url(url)
            self.assertEqual(returned_Url, expected_Url)

    def test_unparse_url(self):
        for url, expected_Url in self.parse_url_host_map.items():
            self.assertEqual(url, expected_Url.url)

    def test_parse_url_invalid_IPv6(self):
        self.assertRaises(ValueError, parse_url, '[::1')

    def test_request_uri(self):
        url_host_map = {
            'http://google.com/mail': '/mail',
            'http://google.com/mail/': '/mail/',
            'http://google.com/': '/',
            'http://google.com': '/',
            '': '/',
            '/': '/',
            '?': '/?',
            '#': '/',
            '/foo?bar=baz': '/foo?bar=baz',
        }
        for url, expected_request_uri in url_host_map.items():
            returned_url = parse_url(url)
            self.assertEqual(returned_url.request_uri, expected_request_uri)

    def test_netloc(self):
        url_netloc_map = {
            'http://google.com/mail': 'google.com',
            'http://google.com:80/mail': 'google.com:80',
            'google.com/foobar': 'google.com',
            'google.com:12345': 'google.com:12345',
        }

        for url, expected_netloc in url_netloc_map.items():
            self.assertEqual(parse_url(url).netloc, expected_netloc)

    def test_make_headers(self):
        self.assertEqual(
            make_headers(accept_encoding=True),
            {'accept-encoding': 'gzip,deflate'})

        self.assertEqual(
            make_headers(accept_encoding='foo,bar'),
            {'accept-encoding': 'foo,bar'})

        self.assertEqual(
            make_headers(accept_encoding=['foo', 'bar']),
            {'accept-encoding': 'foo,bar'})

        self.assertEqual(
            make_headers(accept_encoding=True, user_agent='banana'),
            {'accept-encoding': 'gzip,deflate', 'user-agent': 'banana'})

        self.assertEqual(
            make_headers(user_agent='banana'),
            {'user-agent': 'banana'})

        self.assertEqual(
            make_headers(keep_alive=True),
            {'connection': 'keep-alive'})

        self.assertEqual(
            make_headers(basic_auth='foo:bar'),
            {'authorization': 'Basic Zm9vOmJhcg=='})

        self.assertEqual(
            make_headers(proxy_basic_auth='foo:bar'),
            {'proxy-authorization': 'Basic Zm9vOmJhcg=='})

        self.assertEqual(
            make_headers(disable_cache=True),
            {'cache-control': 'no-cache'})

    def test_split_first(self):
        test_cases = {
            ('abcd', 'b'): ('a', 'cd', 'b'),
            ('abcd', 'cb'): ('a', 'cd', 'b'),
            ('abcd', ''): ('abcd', '', None),
            ('abcd', 'a'): ('', 'bcd', 'a'),
            ('abcd', 'ab'): ('', 'bcd', 'a'),
        }
        for input, expected in test_cases.items():
            output = split_first(*input)
            self.assertEqual(output, expected)

    def test_add_stderr_logger(self):
        handler = add_stderr_logger(level=logging.INFO) # Don't actually print debug
        logger = logging.getLogger('urllib3')
        self.assertTrue(handler in logger.handlers)

        logger.debug('Testing add_stderr_logger')
        logger.removeHandler(handler)

    def test_disable_warnings(self):
        with warnings.catch_warnings(record=True) as w:
            clear_warnings()
            warnings.warn('This is a test.', InsecureRequestWarning)
            self.assertEqual(len(w), 1)
            disable_warnings()
            warnings.warn('This is a test.', InsecureRequestWarning)
            self.assertEqual(len(w), 1)

    def _make_time_pass(self, seconds, timeout, time_mock):
        """ Make some time pass for the timeout object """
        time_mock.return_value = TIMEOUT_EPOCH
        timeout.start_connect()
        time_mock.return_value = TIMEOUT_EPOCH + seconds
        return timeout

    def test_invalid_timeouts(self):
        try:
            Timeout(total=-1)
            self.fail("negative value should throw exception")
        except ValueError as e:
            self.assertTrue('less than' in str(e))
        try:
            Timeout(connect=2, total=-1)
            self.fail("negative value should throw exception")
        except ValueError as e:
            self.assertTrue('less than' in str(e))

        try:
            Timeout(read=-1)
            self.fail("negative value should throw exception")
        except ValueError as e:
            self.assertTrue('less than' in str(e))

        # Booleans are allowed also by socket.settimeout and converted to the
        # equivalent float (1.0 for True, 0.0 for False)
        Timeout(connect=False, read=True)

        try:
            Timeout(read="foo")
            self.fail("string value should not be allowed")
        except ValueError as e:
            self.assertTrue('int or float' in str(e))


    @patch('urllib3.util.timeout.current_time')
    def test_timeout(self, current_time):
        timeout = Timeout(total=3)

        # make 'no time' elapse
        timeout = self._make_time_pass(seconds=0, timeout=timeout,
                                       time_mock=current_time)
        self.assertEqual(timeout.read_timeout, 3)
        self.assertEqual(timeout.connect_timeout, 3)

        timeout = Timeout(total=3, connect=2)
        self.assertEqual(timeout.connect_timeout, 2)

        timeout = Timeout()
        self.assertEqual(timeout.connect_timeout, Timeout.DEFAULT_TIMEOUT)

        # Connect takes 5 seconds, leaving 5 seconds for read
        timeout = Timeout(total=10, read=7)
        timeout = self._make_time_pass(seconds=5, timeout=timeout,
                                       time_mock=current_time)
        self.assertEqual(timeout.read_timeout, 5)

        # Connect takes 2 seconds, read timeout still 7 seconds
        timeout = Timeout(total=10, read=7)
        timeout = self._make_time_pass(seconds=2, timeout=timeout,
                                       time_mock=current_time)
        self.assertEqual(timeout.read_timeout, 7)

        timeout = Timeout(total=10, read=7)
        self.assertEqual(timeout.read_timeout, 7)

        timeout = Timeout(total=None, read=None, connect=None)
        self.assertEqual(timeout.connect_timeout, None)
        self.assertEqual(timeout.read_timeout, None)
        self.assertEqual(timeout.total, None)

        timeout = Timeout(5)
        self.assertEqual(timeout.total, 5)


    def test_timeout_str(self):
        timeout = Timeout(connect=1, read=2, total=3)
        self.assertEqual(str(timeout), "Timeout(connect=1, read=2, total=3)")
        timeout = Timeout(connect=1, read=None, total=3)
        self.assertEqual(str(timeout), "Timeout(connect=1, read=None, total=3)")


    @patch('urllib3.util.timeout.current_time')
    def test_timeout_elapsed(self, current_time):
        current_time.return_value = TIMEOUT_EPOCH
        timeout = Timeout(total=3)
        self.assertRaises(TimeoutStateError, timeout.get_connect_duration)

        timeout.start_connect()
        self.assertRaises(TimeoutStateError, timeout.start_connect)

        current_time.return_value = TIMEOUT_EPOCH + 2
        self.assertEqual(timeout.get_connect_duration(), 2)
        current_time.return_value = TIMEOUT_EPOCH + 37
        self.assertEqual(timeout.get_connect_duration(), 37)

    def test_resolve_cert_reqs(self):
        self.assertEqual(resolve_cert_reqs(None), ssl.CERT_NONE)
        self.assertEqual(resolve_cert_reqs(ssl.CERT_NONE), ssl.CERT_NONE)

        self.assertEqual(resolve_cert_reqs(ssl.CERT_REQUIRED), ssl.CERT_REQUIRED)
        self.assertEqual(resolve_cert_reqs('REQUIRED'), ssl.CERT_REQUIRED)
<<<<<<< HEAD
        self.assertEqual(resolve_cert_reqs('CERT_REQUIRED'), ssl.CERT_REQUIRED)
=======
        self.assertEqual(resolve_cert_reqs('CERT_REQUIRED'), ssl.CERT_REQUIRED)

    def test_is_fp_closed_object_supports_closed(self):
        class ClosedFile(object):
            @property
            def closed(self):
                return True

        self.assertTrue(is_fp_closed(ClosedFile()))
 
    def test_is_fp_closed_object_has_none_fp(self):
        class NoneFpFile(object):
            @property
            def fp(self):
                return None

        self.assertTrue(is_fp_closed(NoneFpFile()))

    def test_is_fp_closed_object_has_fp(self):
        class FpFile(object):
            @property
            def fp(self):
                return True

        self.assertTrue(not is_fp_closed(FpFile()))

    def test_is_fp_closed_object_has_neither_fp_nor_closed(self):
        class NotReallyAFile(object):
            pass

        self.assertRaises(ValueError, is_fp_closed, NotReallyAFile())
>>>>>>> 640dbc40
<|MERGE_RESOLUTION|>--- conflicted
+++ resolved
@@ -337,9 +337,6 @@
 
         self.assertEqual(resolve_cert_reqs(ssl.CERT_REQUIRED), ssl.CERT_REQUIRED)
         self.assertEqual(resolve_cert_reqs('REQUIRED'), ssl.CERT_REQUIRED)
-<<<<<<< HEAD
-        self.assertEqual(resolve_cert_reqs('CERT_REQUIRED'), ssl.CERT_REQUIRED)
-=======
         self.assertEqual(resolve_cert_reqs('CERT_REQUIRED'), ssl.CERT_REQUIRED)
 
     def test_is_fp_closed_object_supports_closed(self):
@@ -370,5 +367,4 @@
         class NotReallyAFile(object):
             pass
 
-        self.assertRaises(ValueError, is_fp_closed, NotReallyAFile())
->>>>>>> 640dbc40
+        self.assertRaises(ValueError, is_fp_closed, NotReallyAFile())