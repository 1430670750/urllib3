# Contributions to the urllib3 project

## Creator & Maintainer

* Andrey Petrov <andrey.petrov@shazow.net>


## Contributors

In chronological order:

* victor.vde <http://code.google.com/u/victor.vde/>
  * HTTPS patch (which inspired HTTPSConnectionPool)

* erikcederstrand <http://code.google.com/u/erikcederstrand/>
  * NTLM-authenticated HTTPSConnectionPool
  * Basic-authenticated HTTPSConnectionPool (merged into make_headers)

* niphlod <niphlod@gmail.com>
  * Client-verified SSL certificates for HTTPSConnectionPool
  * Response gzip and deflate encoding support
  * Better unicode support for filepost using StringIO buffers

* btoconnor <brian@btoconnor.net>
  * Non-multipart encoding for POST requests

* p.dobrogost <http://code.google.com/u/@WBRSRlBZDhBFXQB6/>
  * Code review, PEP8 compliance, benchmark fix

* kennethreitz <me@kennethreitz.com>
  * Bugfixes, suggestions, Requests integration

* georgemarshall <http://github.com/georgemarshall>
  * Bugfixes, Improvements and Test coverage

* Thomas Kluyver <thomas@kluyver.me.uk>
  * Python 3 support

* brandon-rhodes <http://rhodesmill.org/brandon>
  * Design review, bugfixes, test coverage.

* studer <theo.studer@gmail.com>
  * IPv6 url support and test coverage

* Shivaram Lingamneni <slingamn@cs.stanford.edu>
  * Support for explicitly closing pooled connections

* hartator <hartator@gmail.com>
  * Corrected multipart behavior for params

* Thomas Weißschuh <thomas@t-8ch.de>
  * Support for TLS SNI
  * API unification of ssl_version/cert_reqs
  * SSL fingerprint and alternative hostname verification
  * Bugfixes in testsuite

* Sune Kirkeby <mig@ibofobi.dk>
  * Optional SNI-support for Python 2 via PyOpenSSL.

* Marc Schlaich <marc.schlaich@gmail.com>
  * Various bugfixes and test improvements.

* Bryce Boe <bbzbryce@gmail.com>
  * Correct six.moves conflict
  * Fixed pickle support of some exceptions

* Boris Figovsky <boris.figovsky@ravellosystems.com>
  * Allowed to skip SSL hostname verification

* Cory Benfield <http://lukasa.co.uk/about/>
  * Stream method for Response objects.
  * Return native strings in header values.
  * Generate 'Host' header when using proxies.

* Jason Robinson <jaywink@basshero.org>
  * Add missing WrappedSocket.fileno method in PyOpenSSL

* Audrius Butkevicius <audrius.butkevicius@elastichosts.com>
  * Fixed a race condition

* Stanislav Vitkovskiy <stas.vitkovsky@gmail.com>
  * Added HTTPS (CONNECT) proxy support

* Stephen Holsapple <sholsapp@gmail.com>
  * Added abstraction for granular control of request fields

* Martin von Gagern <Martin.vGagern@gmx.net>
  * Support for non-ASCII header parameters

* Kevin Burke <kev@inburke.com> and Pavel Kirichenko <juanych@yandex-team.ru>
  * Support for separate connect and request timeouts

* Peter Waller <p@pwaller.net>
  * HTTPResponse.tell() for determining amount received over the wire

* Nipunn Koorapati <nipunn1313@gmail.com>
  * Ignore default ports when comparing hosts for equality

* Danilo @dbrgn <http://dbrgn.ch/>
  * Disabled TLS compression by default on Python 3.2+
  * Disabled TLS compression in pyopenssl contrib module
  * Configurable cipher suites in pyopenssl contrib module

* Roman Bogorodskiy <roman.bogorodskiy@ericsson.com>
  * Account retries on proxy errors

* Nicolas Delaby <nicolas.delaby@ezeep.com>
  * Use the platform-specific CA certificate locations

* Josh Schneier <https://github.com/jschneier>
  * HTTPHeaderDict and associated tests and docs
  * Bugfixes, docs, test coverage

* Tahia Khan <http://tahia.tk/>
  * Added Timeout examples in docs

* Arthur Grunseid <http://grunseid.com>
  * source_address support and tests (with https://github.com/bui)

* Ian Cordasco <graffatcolmingov@gmail.com>
  * PEP8 Compliance and Linting
  * Add ability to pass socket options to an HTTP Connection

* Erik Tollerud <erik.tollerud@gmail.com>
  * Support for standard library io module.

* Krishna Prasad <kprasad.iitd@gmail.com>
  * Google App Engine documentation

* Aaron Meurer <asmeurer@gmail.com>
  * Added Url.url, which unparses a Url

* Evgeny Kapun <abacabadabacaba@gmail.com>
  * Bugfixes

* Benjamen Meyer <bm_witness@yahoo.com>
  * Security Warning Documentation update for proper capture

* Shivan Sornarajah <github@sornars.com>
  * Support for using ConnectionPool and PoolManager as context managers.

* Alex Gaynor <alex.gaynor@gmail.com>
  * Updates to the default SSL configuration

* Tomas Tomecek <ttomecek@redhat.com>
  * Implemented generator for getting chunks from chunked responses.

* tlynn <https://github.com/tlynn>
  * Respect the warning preferences at import.

* David D. Riddle <ddriddle@illinois.edu>
  * IPv6 bugfixes in testsuite

* Jon Wayne Parrott <jonwayne@google.com>
  * App Engine environment tests.

* John Krauss <https://github.com/talos>
  * Clues to debugging problems with `cryptography` dependency in docs

* Disassem <https://github.com/Disassem>
  * Fix pool-default headers not applying for url-encoded requests like GET.

* James Atherfold <jlatherfold@hotmail.com>
  * Bugfixes relating to cleanup of connections during errors.

* Christian Pedersen <https://github.com/chripede>
  * IPv6 HTTPS proxy bugfix

* Jordan Moldow <https://github.com/jmoldow>
  * Fix low-level exceptions leaking from ``HTTPResponse.stream()``.

* Predrag Gruevski <https://github.com/obi1kenobi>
  * Made cert digest comparison use a constant-time algorithm.

* Adam Talsma <https://github.com/a-tal>
  * Bugfix to ca_cert file paths.

* Evan Meagher <https://evanmeagher.net>
  * Bugfix related to `memoryview` usage in PyOpenSSL adapter

* John Vandenberg <jayvdb@gmail.com>
  * Python 2.6 fixes; pyflakes and pep8 compliance

* Andy Caldwell <andy.m.caldwell@googlemail.com>
  * Bugfix related to reusing connections in indeterminate states.

* Ville Skyttä <ville.skytta@iki.fi>
  * Logging efficiency improvements, spelling fixes, Travis config.

* Shige Takeda <smtakeda@gmail.com>
  * Started Recipes documentation and added a recipe about handling concatenated gzip data in HTTP response

* Jesse Shapiro <jesse@jesseshapiro.net>
  * Various character-encoding fixes/tweaks
  * Disabling IPv6 DNS when IPv6 connections not supported

* David Foster <http://dafoster.net/>
  * Ensure order of request and response headers are preserved.

<<<<<<< HEAD
* Aviv Palivoda <palaviv@gmail.com>
  * Errors history list to Retry object.
  * HTTPResponse contains the last Retry object.
=======
* Jeremy Cline <jeremy@jcline.org>
  * Added connection pool keys by scheme
>>>>>>> b1a88f49

* [Your name or handle] <[email or website]>
  * [Brief summary of your changes]<|MERGE_RESOLUTION|>--- conflicted
+++ resolved
@@ -197,14 +197,12 @@
 * David Foster <http://dafoster.net/>
   * Ensure order of request and response headers are preserved.
 
-<<<<<<< HEAD
-* Aviv Palivoda <palaviv@gmail.com>
-  * Errors history list to Retry object.
-  * HTTPResponse contains the last Retry object.
-=======
 * Jeremy Cline <jeremy@jcline.org>
   * Added connection pool keys by scheme
->>>>>>> b1a88f49
+
+* Aviv Palivoda <palaviv@gmail.com>
+  * History list to Retry object.
+  * HTTPResponse contains the last Retry object.
 
 * [Your name or handle] <[email or website]>
   * [Brief summary of your changes]