--- conflicted
+++ resolved
@@ -7,14 +7,7 @@
 import logging
 import socket
 
-<<<<<<< HEAD
 from base64 import b64encode
-=======
-
-from httplib import HTTPConnection, HTTPSConnection, HTTPException
-from Queue import LifoQueue, Empty, Full
-from select import select
->>>>>>> 5de8335a
 from socket import error as SocketError, timeout as SocketTimeout
 
 try:
@@ -31,9 +24,9 @@
     from httplib import HTTP_PORT, HTTPS_PORT
 
 try:   # Python 3
-    from queue import Queue, Empty, Full
+    from queue import LifoQueue, Empty, Full
 except ImportError:
-    from Queue import Queue, Empty, Full
+    from Queue import LifoQueue, Empty, Full
 
 
 try:   # Compiled with SSL?
@@ -121,6 +114,7 @@
     """
 
     scheme = None
+    QueueCls = LifoQueue
 
     def __init__(self, host, port=None):
         self.host = host
@@ -178,7 +172,7 @@
 
         self.strict = strict
         self.timeout = timeout
-        self.pool = LifoQueue(maxsize)
+        self.pool = self.QueueCls(maxsize)
         self.block = block
         self.headers = headers or {}
 
